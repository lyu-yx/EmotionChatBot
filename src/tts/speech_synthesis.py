import abc
from typing import Optional, Dict, Any
import os
import time
import tempfile
import json
import pyaudio
import wave
from dotenv import load_dotenv
import dashscope
from dashscope.audio.tts_v2 import SpeechSynthesizer, ResultCallback, AudioFormat
import threading
from src.core.SharedQueue import SharedQueue as q
# Import the real-time MP3 player
from .realtime_player import RealtimeMp3Player
import queue
<<<<<<< HEAD
import logging
from datetime import datetime
logging.basicConfig(level=logging.INFO)
=======

>>>>>>> d611fb18
class TextToSpeech(abc.ABC):
    """Abstract base class for text-to-speech engines"""

    @abc.abstractmethod
    def speak(self, text: str) -> Dict[str, Any]:
        """Convert text to speech and speak it
        
        Args:
            text: The text to convert to speech
            
        Returns:
            Dict with at least:
                'success': Boolean indicating success status
                'error': Error message if any (None if success)
        """
        pass


class PyttsxSpeechSynthesizer(TextToSpeech):
    """Text-to-speech synthesizer using pyttsx3 engine as a fallback"""
    
    def __init__(self, voice_id=None, rate=150, volume=1.0):
        """Initialize pyttsx3 speech synthesizer
        
        Args:
            voice_id: ID of the voice to use (None for default)
            rate: Speech rate (words per minute)
            volume: Volume level (0.0 to 1.0)
        """
        try:
            import pyttsx3
            self.engine = pyttsx3.init()
            
            # Configure voice properties
            if voice_id:
                self.engine.setProperty('voice', voice_id)
            
            # Set rate (speed)
            self.engine.setProperty('rate', rate)
            
            # Set volume (0.0 to 1.0)
            self.engine.setProperty('volume', volume)
            
            self.engine_initialized = True
            print("Pyttsx3 TTS engine initialized successfully")
        except Exception as e:
            print(f"Failed to initialize pyttsx3: {e}")
            self.engine_initialized = False
    
    def speak(self, text: str) -> Dict[str, Any]:
        """Convert text to speech and speak it using pyttsx3
        
        Args:
            text: The text to convert to speech
            
        Returns:
            Dict with:
                'success': Boolean indicating success status
                'error': Error message if any (None if success)
        """
        result = {
            "success": False,
            "error": None
        }
        
        if not self.engine_initialized:
            result["error"] = "TTS engine not properly initialized"
            print(result["error"])
            print(f"[SPOKEN TEXT]: {text}")
            return result
        
        try:
            print(f"Speaking (fallback TTS): {text}")
            self.engine.say(text)
            self.engine.runAndWait()
            result["success"] = True
        except Exception as e:
            result["error"] = f"Error during fallback speech synthesis: {e}"
            print(f"Fallback TTS error: {e}")
            print(f"[SPOKEN TEXT]: {text}")
            
        return result


class StreamingTTSSynthesizer(TextToSpeech):
    """Streaming TTS implementation using DashScope API"""
    
    def __init__(self, voice="loongstella", model="cosyvoice-v1"):
        """Initialize streaming TTS synthesizer
        
        Args:
            voice: Voice ID to use (default: "loongstella")
            model: TTS model to use (default: "cosyvoice-v1")
        """
        # Get the path to the .env file or config.json in the project root
        root_dir = os.path.dirname(os.path.dirname(os.path.dirname(os.path.abspath(__file__))))
        env_path = os.path.join(root_dir, ".env")
        config_path = os.path.join(root_dir, "config.json")
        
        # Load environment variables with override=True
        load_dotenv(env_path, override=True)
        
        # Try to get API key from environment variables or config file
        self.api_key = os.getenv("ALIBABA_API_KEY")
        
        if not self.api_key and os.path.exists(config_path):
            try:
                with open(config_path, 'r') as f:
                    config = json.load(f)
                    if 'dashscope' in config and 'api_key' in config['dashscope']:
                        self.api_key = config['dashscope']['api_key']
                        print(f"TTS using API key from config.json: {self.api_key[:5]}...")
            except Exception as e:
                print(f"Error loading config.json: {e}")
        
        if not self.api_key:
            print("Warning: ALIBABA_API_KEY not found in environment variables or config.json")
            print("TTS will fall back to offline synthesis")
        else:
            # Set DashScope API key
            try:
                import dashscope
                dashscope.api_key = self.api_key
                print(f"Streaming TTS configured with API key: {self.api_key[:5]}...")
            except ImportError:
                print("Warning: dashscope module not found. Please install with pip install dashscope")
                self.api_key = None
        
        # Store parameters
        self.voice = voice
        self.model = model
        
        # Initialize the fallback synthesizer
        self.fallback_tts = None
        
        # Test ffmpeg availability
        self._test_ffmpeg()
        
        # Available voice list for reference
        self.available_voices = [
            "loongstella",  # Female voice (default)
            "xiaomo",       # Female voice
            "xiaochen",     # Male voice
            "xiaoxuan",     # Female voice
            "xiaoyuan",     # Female voice
            "sijia",        # Female voice
            "aiqi",         # Male voice
            "aida",         # Male voice
            "aijia",        # Female voice
            "xiaobei",      # Female voice
            "aifeng"        # Female voice
        ]
        self.interrupt = False
        self.thread_stop_event = threading.Event()
        self.interrupt_event = threading.Event()
<<<<<<< HEAD
        self.interrupt_word = "你好助手"
        self.queue = q()
        self.is_speaking = False
        
        # For prepare_synthesis feature
        self.prepared_text = None
        self.prepared_data = None
        
=======
        self.interrupt_word = "你好"
        self.queue = q()
        self.is_speaking = False
>>>>>>> d611fb18
    def checking_interrupt(self, synthesizer:SpeechSynthesizer ):
        while not self.thread_stop_event.is_set():
            try:
                result = self.queue.peek()
                if result:
                    if self.interrupt_word in result["text"]:
                        self.interrupt = True
                        self.interrupt_event.set()
                        if getattr(synthesizer, "_is_started", False):
                            try:
                                synthesizer.streaming_cancel()
                                self.queue.clear()
<<<<<<< HEAD
                                try:
                                    self.interrupt = False
                                    self.thread_stop_event.set()
                                    self.is_speaking = False
                                except Exception as e:
                                    print(f"Error stopping player: {e}")
                                time.sleep(0.2)
                                self.speak("我在")
=======
>>>>>>> d611fb18
                            except Exception as e:
                                print(f"Cancel failed: {e}")
            except queue.Empty:
                continue
            time.sleep(0.1)
                
    
    def _test_ffmpeg(self):
        """Test if ffmpeg is available for audio playback"""
        try:
            # Create a test player instance
            test_player = RealtimeMp3Player(verbose=False)
            has_ffmpeg = test_player.ffmpeg_path is not None
            
            if not has_ffmpeg:
                print("WARNING: ffmpeg not found. Audio playback may not work.")
                print("Please install ffmpeg and make sure it's in your PATH.")
                print("On Windows: https://ffmpeg.org/download.html")
                print("On Linux: sudo apt-get install ffmpeg")
                print("On macOS: brew install ffmpeg")
            else:
                print(f"Found ffmpeg in PATH: {test_player.ffmpeg_path}")
                
            # Clean up the test player
            test_player = None
            
            return has_ffmpeg
        except Exception as e:
            print(f"Error testing ffmpeg availability: {e}")
            return False
    
    def speak(self, text: str) -> Dict[str, Any]:
        """Convert text to speech and speak it using streaming synthesis
        
        Args:
            text: The text to convert to speech
            
        Returns:
            Dict with:
                'success': Boolean indicating success status
                'error': Error message if any (None if success)
        """
        result = {
            "success": False,
            "error": None
        }
        self.thread_stop_event.clear()
        self.interrupt_event.clear()
        if not text or text.isspace():
            result["error"] = "Empty text provided"
            return result
        
        print(f"Speaking: {text}")
        
        # Check if API key is available
        if not self.api_key:
            print("No API key available, using fallback TTS")
            return self._use_fallback_tts(text)
            
        try:
            # Initialize the player for audio playback
            player = RealtimeMp3Player(verbose=False)
            
            # Check if ffmpeg is available
            if not player.ffmpeg_path:
                print("ffmpeg not available, using fallback TTS")
                return self._use_fallback_tts(text)
            
            # Start the player
            if not player.start():
                result["error"] = "Failed to start audio player"
                print(result["error"])
                return self._use_fallback_tts(text)
            
            # Create a callback for handling TTS results
            class TTSCallback(ResultCallback):
                def __init__(self):
                    self.had_data = False
                    self.error_msg = None
                
                def on_open(self):
                    pass
                
                def on_complete(self):
                    pass
                
                def on_error(self, message: str):
                    self.error_msg = f"TTS synthesis failed: {message}"
                    print(self.error_msg)
                
                def on_close(self):
                    pass
                
                def on_event(self, message):
                    pass
                
                def on_data(self, data: bytes) -> None:
                    self.had_data = True
                    player.write(data)
            # Initialize callback
            callback = TTSCallback()
            
            # Initialize TTS synthesizer - IMPORTANT: Do not specify the format parameter to use default
            try:
                synthesizer = SpeechSynthesizer(
                    model=self.model,
                    voice=self.voice,
                    callback=callback
                )
            except Exception as e:
                print(f"Error initializing TTS synthesizer: {e}")
                return self._use_fallback_tts(text)
            self.check_interrupt = threading.Thread(
                target=self.checking_interrupt,
                args=(synthesizer,)
            )   
            self.check_interrupt.daemon = True
            self.check_interrupt.start()
            # Process text in chunks for better streaming
            max_chunk_size = 100
            chunks = [text[i:i+max_chunk_size] for i in range(0, len(text), max_chunk_size)]
            # if self.interrupt:
            #     synthesizer.streaming_cancel()
            #     self.interrupt = True
            for chunk in chunks:
                # Send text to TTS engine
                try:
                    synthesizer.streaming_call(chunk)
                    self.is_speaking = True
                except Exception as e:
                    print(f"Error in streaming_call: {e}")
                    continue
            # Signal completion
            timestamp = datetime.now().timestamp()
            logging.info(f"time before speaking:{timestamp}")
            try:
                synthesizer.streaming_complete()
            except Exception as e:
                print(f"Error in streaming_complete: {e}")
            
            # Check if synthesis was successful
            if callback.had_data:
                result["success"] = True
                # Give some time for the audio to finish playing
<<<<<<< HEAD
                time.sleep(0.25)
=======
                time.sleep(0.5)
>>>>>>> d611fb18
            elif self.interrupt == False:
                result["error"] = callback.error_msg or "No audio data produced"
                # Fall back to offline TTS if needed
                return self._use_fallback_tts(text)
            else:
                result["success"] = True
        except Exception as e:
            result["error"] = f"Error during speech synthesis: {e}"
            print(f"TTS Error: {e}")
            
            # Fall back to offline TTS in case of error
            return self._use_fallback_tts(text)
        
        finally:
            # Make sure to stop the player
            try:
                self.interrupt = False
<<<<<<< HEAD
                self.thread_stop_event.set()
                self.is_speaking = False
                self.queue.clear()
=======
                #self.thread_stop_event.set()
                self.is_speaking = False
>>>>>>> d611fb18
                if 'player' in locals() and player is not None:
                    player.stop()
            except Exception as e:
                print(f"Error stopping player: {e}")
        
        return result
    
    def _use_fallback_tts(self, text):
        """Use offline TTS fallback
        
        Args:
            text: Text to speak
            
        Returns:
            Dict with result
        """
        result = {
            "success": False,
            "error": None
        }
        
        try:
            print("Using offline fallback for TTS...")
            if not self.fallback_tts:
                self.fallback_tts = PyttsxSpeechSynthesizer()
            
            fallback_result = self.fallback_tts.speak(text)
            result["success"] = fallback_result["success"]
            result["error"] = fallback_result.get("error")
            
        except Exception as fallback_error:
            print(f"Offline fallback also failed: {fallback_error}")
            # Print the text if all else fails
            print(f"[SPOKEN TEXT]: {text}")
            result["error"] = f"Fallback TTS failed: {fallback_error}"
            
        return result
    
    def play_audio_file(self, file_path):
        """Play an audio file
        
        Args:
            file_path: Path to the audio file
            
        Returns:
            Boolean indicating success
        """
        try:
            # Check file extension
            if file_path.lower().endswith('.wav'):
                self._play_wav_file(file_path)
                return True
            else:
                print(f"Unsupported audio format: {file_path}")
                return False
        except Exception as e:
            print(f"Error playing audio file: {e}")
            return False
    
    def _play_wav_file(self, wav_file):
        """Play a WAV file using PyAudio
        
        Args:
            wav_file: Path to the WAV file
        """
        try:
            # Open the wave file
            wf = wave.open(wav_file, 'rb')
            
            # Initialize PyAudio
            p = pyaudio.PyAudio()
            
            # Open a stream
            stream = p.open(
                format=p.get_format_from_width(wf.getsampwidth()),
                channels=wf.getnchannels(),
                rate=wf.getframerate(),
                output=True
            )
            
            # Read data and play
            data = wf.readframes(1024)
            while data:
                stream.write(data)
                data = wf.readframes(1024)
                
            # Close everything
            stream.stop_stream()
            stream.close()
            p.terminate()
            
            return True
        except Exception as e:
            print(f"Error playing WAV file: {e}")
            return False

    def prepare_synthesis(self, text: str) -> bool:
        """Prepare text for synthesis without playing it
        
        Args:
            text: The text to prepare for speech
            
        Returns:
            Boolean indicating success
        """
        if not text or text.isspace():
            print("Empty text provided for preparation")
            return False
            
        # Store the text for later use
        self.prepared_text = text
        
        # If no API key is available, just store the text for later fallback
        if not self.api_key:
            return True
            
        try:
            # Create a simple buffer to store the prepared audio data
            class DataCollector(ResultCallback):
                def __init__(self):
                    self.data_chunks = []
                    self.had_data = False
                    self.error_msg = None
                
                def on_open(self):
                    pass
                
                def on_complete(self):
                    pass
                
                def on_error(self, message: str):
                    self.error_msg = f"TTS synthesis preparation failed: {message}"
                    print(self.error_msg)
                
                def on_close(self):
                    pass
                
                def on_event(self, message):
                    pass
                
                def on_data(self, data: bytes) -> None:
                    self.had_data = True
                    self.data_chunks.append(data)
            
            # Initialize the collector
            collector = DataCollector()
            
            # Initialize TTS synthesizer for preparation
            try:
                synthesizer = SpeechSynthesizer(
                    model=self.model,
                    voice=self.voice,
                    callback=collector
                )
            except Exception as e:
                print(f"Error initializing TTS synthesizer for preparation: {e}")
                return False
                
            # Process text in chunks for better streaming (same as in speak)
            max_chunk_size = 100
            chunks = [text[i:i+max_chunk_size] for i in range(0, len(text), max_chunk_size)]
            
            for chunk in chunks:
                # Send text to TTS engine
                try:
                    synthesizer.streaming_call(chunk)
                except Exception as e:
                    print(f"Error in preparation streaming_call: {e}")
                    continue
                    
            # Signal completion
            try:
                synthesizer.streaming_complete()
            except Exception as e:
                print(f"Error in preparation streaming_complete: {e}")
                
            # Store the collected data if successful
            if collector.had_data:
                self.prepared_data = collector.data_chunks
                print(f"Successfully prepared synthesis for: {text[:30]}...")
                return True
            else:
                print(f"No data produced during preparation: {collector.error_msg}")
                self.prepared_data = None
                return False
                
        except Exception as e:
            print(f"Error during synthesis preparation: {e}")
            self.prepared_data = None
            return False
            
        return True
        
    def play_prepared(self) -> Dict[str, Any]:
        """Play previously prepared speech
        
        Returns:
            Dict with:
                'success': Boolean indicating success status
                'error': Error message if any (None if success)
        """
        result = {
            "success": False,
            "error": None
        }
        
        # If no prepared data, return error
        if not self.prepared_text:
            result["error"] = "No prepared text available"
            print(result["error"])
            return result
            
        # If prepared data available, play it
        if self.prepared_data:
            try:
                print(f"Playing prepared speech: {self.prepared_text[:30]}...")
                
                # Initialize the player for audio playback
                player = RealtimeMp3Player(verbose=False)
                
                # Start the player
                if not player.start():
                    result["error"] = "Failed to start audio player for prepared speech"
                    print(result["error"])
                    return self._use_fallback_tts(self.prepared_text)
                
                # Set speaking flag
                self.is_speaking = True
                
                # Play all the data chunks
                for chunk in self.prepared_data:
                    player.write(chunk)
                    
                # Success!
                result["success"] = True
                
                # Give a moment for audio to finish
                time.sleep(0.1)
                
            except Exception as e:
                result["error"] = f"Error playing prepared speech: {e}"
                print(result["error"])
                # Fall back to regular speak
                return self.speak(self.prepared_text)
                
            finally:
                # Clean up
                self.is_speaking = False
                if 'player' in locals() and player is not None:
                    player.stop()
                    
        else:
            # No prepared data available, fall back to normal speak
            print("No prepared data available, using regular speak")
            return self.speak(self.prepared_text)
            
        return result<|MERGE_RESOLUTION|>--- conflicted
+++ resolved
@@ -11,16 +11,14 @@
 from dashscope.audio.tts_v2 import SpeechSynthesizer, ResultCallback, AudioFormat
 import threading
 from src.core.SharedQueue import SharedQueue as q
+import threading
+from src.core.SharedQueue import SharedQueue as q
 # Import the real-time MP3 player
 from .realtime_player import RealtimeMp3Player
 import queue
-<<<<<<< HEAD
 import logging
 from datetime import datetime
 logging.basicConfig(level=logging.INFO)
-=======
-
->>>>>>> d611fb18
 class TextToSpeech(abc.ABC):
     """Abstract base class for text-to-speech engines"""
 
@@ -176,7 +174,6 @@
         self.interrupt = False
         self.thread_stop_event = threading.Event()
         self.interrupt_event = threading.Event()
-<<<<<<< HEAD
         self.interrupt_word = "你好助手"
         self.queue = q()
         self.is_speaking = False
@@ -185,11 +182,6 @@
         self.prepared_text = None
         self.prepared_data = None
         
-=======
-        self.interrupt_word = "你好"
-        self.queue = q()
-        self.is_speaking = False
->>>>>>> d611fb18
     def checking_interrupt(self, synthesizer:SpeechSynthesizer ):
         while not self.thread_stop_event.is_set():
             try:
@@ -202,7 +194,6 @@
                             try:
                                 synthesizer.streaming_cancel()
                                 self.queue.clear()
-<<<<<<< HEAD
                                 try:
                                     self.interrupt = False
                                     self.thread_stop_event.set()
@@ -211,8 +202,6 @@
                                     print(f"Error stopping player: {e}")
                                 time.sleep(0.2)
                                 self.speak("我在")
-=======
->>>>>>> d611fb18
                             except Exception as e:
                                 print(f"Cancel failed: {e}")
             except queue.Empty:
@@ -357,11 +346,7 @@
             if callback.had_data:
                 result["success"] = True
                 # Give some time for the audio to finish playing
-<<<<<<< HEAD
                 time.sleep(0.25)
-=======
-                time.sleep(0.5)
->>>>>>> d611fb18
             elif self.interrupt == False:
                 result["error"] = callback.error_msg or "No audio data produced"
                 # Fall back to offline TTS if needed
@@ -379,14 +364,9 @@
             # Make sure to stop the player
             try:
                 self.interrupt = False
-<<<<<<< HEAD
                 self.thread_stop_event.set()
                 self.is_speaking = False
                 self.queue.clear()
-=======
-                #self.thread_stop_event.set()
-                self.is_speaking = False
->>>>>>> d611fb18
                 if 'player' in locals() and player is not None:
                     player.stop()
             except Exception as e:
