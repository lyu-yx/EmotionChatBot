"""
Emotion-Aware Chatbot
-------------------
Integrates ASR, LLM, TTS, and Emotion detection for a complete voice interaction experience.
"""

from turtle import listen
from typing import Optional, List, Dict, Any
import os
import time
import threading
<<<<<<< HEAD
import queue
=======
import numpy as np
>>>>>>> d611fb18
# Import our component interfaces directly from their modules
from src.asr.speech_recognition_engine import SpeechRecognizer, DashscopeSpeechRecognizer
from src.tts.speech_synthesis import TextToSpeech, StreamingTTSSynthesizer
from src.llm.language_model import LanguageModel, StreamingLanguageModel
from src.emotion.emotion_detector import EmotionDetector, DashscopeEmotionDetector, TextBasedEmotionDetector
from src.emotion.identify import EmotionDetectorCamera
from src.core.SharedQueue import SharedQueue as q
from src.core.SharedLock import SharedLock as lock
<<<<<<< HEAD
from datetime import datetime
import logging
import random
logging.basicConfig(level=logging.INFO)
=======
from collections import deque
>>>>>>> d611fb18
# Configuration flags
USE_TEXT_EMOTION_DETECTION = False  # Set to True to enable text-based emotion detection
USE_CAMERA_EMOTION_DETECTION = True  # Set to True to enable camera-based emotion detection


class EmotionAwareStreamingChatbot:
    """An emotion-aware streaming chatbot that integrates ASR, LLM, TTS, and emotion detection"""

    def __init__(self,
                 recognizer: Optional[SpeechRecognizer] = None,
                 tts: Optional[TextToSpeech] = None,
                 llm: Optional[LanguageModel] = None,
                 emotion_detector: Optional[EmotionDetector] = None,
                 system_prompt: Optional[str] = None,
                 language: str = "zh-cn",
                 use_text_emotion: bool = USE_TEXT_EMOTION_DETECTION,
                 use_camera_emotion: bool = USE_CAMERA_EMOTION_DETECTION,
                 camera_id: int = 0,
                 show_camera: bool = False):
        """Initialize the emotion-aware streaming chatbot

        Args:
            recognizer: Speech recognition engine (default: DashscopeSpeechRecognizer)
            tts: Text-to-speech engine (default: StreamingTTSSynthesizer)
            llm: Language model (default: StreamingLanguageModel)
            emotion_detector: Emotion detection component (default: DashscopeEmotionDetector)
            system_prompt: Optional system prompt to guide the LLM
            language: Language code for ASR (default: "zh-cn")
            use_text_emotion: Whether to use text-based emotion detection
            use_camera_emotion: Whether to use camera-based emotion detection
            camera_id: Camera ID to use for emotion detection
            show_camera: Whether to show camera feed
        """
        # Default system prompt if not provided
        if system_prompt is None:
            system_prompt = (
                "你是一个有用的、能够理解情感的语音交互助手。"
                "请根据用户的情感状态，提供适合的回答。"
                "保持回应简短但信息丰富和有帮助。"
            )

        # Initialize speech recognition engine
        self.recognizer = recognizer if recognizer else DashscopeSpeechRecognizer(language=language)

        # Initialize streaming text-to-speech engine
        # Choose voice based on language
        voice = "loongstella" if language.startswith("zh") else "xiaomo"
        self.tts = tts if tts else StreamingTTSSynthesizer(voice=voice, model="cosyvoice-v1")

        # Initialize streaming language model
        self.llm = llm if llm else StreamingLanguageModel(
            model_name="qwen-turbo",
            temperature=0.7,
            system_prompt=system_prompt
        )

        # Keep track of the current language
        self.language = language

        # Text-based emotion detection configuration
        self.use_text_emotion = use_text_emotion
        if self.use_text_emotion:
            # Initialize emotion detector
            self.emotion_detector = emotion_detector if emotion_detector else DashscopeEmotionDetector()

            # Fall back to text-based emotion detector if Dashscope is not available
            if not getattr(self.emotion_detector, 'api_key', True):
                self.emotion_detector = TextBasedEmotionDetector()
                print("Warning: Using text-based emotion detector as fallback")
        else:
            # Dummy emotion detector
            self.emotion_detector = None
            print("Text-based emotion detection is disabled")

        # Camera-based emotion detection configuration
        self.use_camera_emotion = use_camera_emotion
        self.camera_detector = None

        if self.use_camera_emotion:
            try:
                # Check if we should use Chinese labels based on the language setting
                use_chinese = language.startswith("zh")

                # Define callback function for camera detection
                def on_camera_emotion_detected(result):
                    emotion = result["emotion"]
                    confidence = result["probability"]
                    self.camera_emotion = emotion
                    print(f"Camera detected emotion: {emotion} ({confidence*100:.1f}%)")

                # Initialize camera emotion detector
                self.camera_detector = EmotionDetectorCamera(
                    detection_interval=0.5,  # Check emotion every half second
                    use_chinese=use_chinese,
                    callback=on_camera_emotion_detected
                )

                # Start the camera detection
                success = self.camera_detector.start(camera_id=camera_id, show_video=show_camera)
                if success:
                    print(f"Camera-based emotion detection started (Camera ID: {camera_id})")
                else:
                    print("Failed to start camera-based emotion detection")
                    self.use_camera_emotion = False
            except Exception as e:
                print(f"Error initializing camera emotion detection: {e}")
                self.use_camera_emotion = False

        # Conversation history for context
        self.conversation_history: List[Dict[str, str]] = []

        # Maximum number of conversation turns to keep in history
        self.max_history_length = 10

        # User emotion state tracking
        self.text_emotion = "neutral"
        self.camera_emotion = "neutral"

        # Buffer for collecting LLM output chunks
        self.text_buffer = ""

        # Sentence ending punctuation for splitting streaming text
        self.sentence_end_chars = ["。", "！", "？", ".", "!", "?", "；", ";"]

        # Flag to indicate if TTS is currently active
        self.is_speaking = False
<<<<<<< HEAD
        
        # Flag to judge whether the bot is active
        self.is_active = False
        
        # Lock for thread safety
        self.lock = threading.Lock()
        
        # Store the message
        self.queue = q()
        
        # Enhanced response cache with frequency tracking and TTL
        self.response_cache = {}
        self.cache_ttl = 3600  # Time-to-live for cache entries in seconds
        self.cache_hit_counter = {}  # Track frequency of cache hits
        self.cache_timestamp = {}  # Track when items were added to cache
        self.max_cache_size = 100  # Maximum number of items in cache
        
        # Barge-in control flags
        self.speech_should_stop = threading.Event()
        self.barge_in_sensitivity = 800  # Adjustable sensitivity (lower = more sensitive)
        self.barge_in_history = []  # Track recent audio levels for better detection
        self.barge_in_window_size = 5  # Number of samples to keep for barge-in detection
        
        # Audio level baseline for normalization
        self.audio_baseline = 400  # Initial estimate, will be adjusted
        self.audio_baseline_samples = []  # Samples for baseline calculation
        
        # Parallel processing threads and queues
        self.asr_queue = queue.Queue()  # For speech recognition results
        self.llm_queue = queue.Queue()  # For LLM processing results
        self.tts_queue = queue.Queue()  # For TTS processing
        
        # Priority queue for high-priority responses
        self.priority_tts_queue = queue.PriorityQueue(maxsize=5)
        
        # Prefetch settings
        self.prefetch_enabled = True
        self.preprocessing_complete = threading.Event()
        
        # Latency metrics
        self.latency_metrics = {
            "asr": [],
            "llm": [],
            "tts": [],
            "total": []
        }
        self.max_metrics_samples = 50
        
        # Control the listen_continuous thread
        self.listen_thread = threading.Thread(target=self.listen_continuous)
        self.listen_thread.daemon = True
        self.listen_interrupt_stop = threading.Event()
        
        # Processing thread for LLM
        self.llm_thread = threading.Thread(target=self.llm_process_continuous)
        self.llm_thread.daemon = True
        
        # Processing thread for TTS
        self.tts_thread = threading.Thread(target=self.tts_process_continuous)
        self.tts_thread.daemon = True
        
        # Lock to avoid listen confliction
        self.listen_lock = lock()
        
        # Try to warm up the models with simple queries
        # try:
        #     # Warm up LLM with a simple request
        #     self.llm.generate_response("Hello", [])
        #     print("LLM model warmed up")
        # except Exception as e:
        #     print(f"LLM warmup failed (not critical): {e}")
            
        # Dynamic threshold adjustment
        self.dynamic_threshold_enabled = True
            
        # Threads will be started in the run_continuous method
        print("Emotion-Aware Streaming Chatbot initialized")
    
    def listen_continuous(self):
        """Continuously listen for user input in a background thread"""
        while True:
            with self.listen_lock:
                if not self.listen_interrupt_stop.is_set():
                    try:
                        # # Check if speech is ongoing and should be interrupted
                        # if self.is_speaking:
                        #     # Check audio level to see if user is speaking
                        #     # If audio level is above threshold, interrupt current speech
                        #     audio_level = self._get_audio_level()
                        #     if (audio_level > 0.5):  # Adjust threshold as needed
                        #         print("User started speaking - interrupting current speech")
                        #         self.speech_should_stop.set()
                        #         with self.lock:
                        #             self.is_speaking = False
                        
                        # Recognize speech
                        result = self.recognizer.recognize_from_microphone()
                        if result and result["text"] != '':
                            # # Interrupt current speech when new input is detected
                            # if self.is_speaking:
                            #     print("New speech detected - interrupting current output")
                            #     self.speech_should_stop.set()
                            #     with self.lock:
                            #         self.is_speaking = False
                            
                            self.queue.put(result)
                            # Also put in ASR queue for parallel processing
                            self.asr_queue.put(result)
                    except Exception as e:
                        print(f"Listen thread exception: {e}")
            time.sleep(0.05)  # Small sleep to prevent CPU overuse
    
    def _get_audio_level(self):
        """Get current audio input level for barge-in detection"""
        try:
            import pyaudio
            import numpy as np
            
            # Use a short window to check audio level
            CHUNK = 1024
            FORMAT = pyaudio.paInt16
            CHANNELS = 1
            RATE = 16000
            
            p = pyaudio.PyAudio()
            stream = p.open(format=FORMAT,
                            channels=CHANNELS,
                            rate=RATE,
                            input=True,
                            frames_per_buffer=CHUNK)
            
            # Read a small sample to check level
            data = stream.read(CHUNK, exception_on_overflow=False)
            audio_data = np.frombuffer(data, dtype=np.int16)
            
            # Calculate RMS as a measure of audio level
            rms = np.sqrt(np.mean(np.square(audio_data)))
            
            # Clean up
            stream.stop_stream()
            stream.close()
            p.terminate()
            
            return rms
        except Exception as e:
            # Fall back to a default value if audio level detection fails
            print(f"Audio level detection failed: {e}")
            return 0
            
    def llm_process_continuous(self):
        """Process LLM requests in a separate thread with improved caching and prefetching"""
        import random  # For probabilistic preprocessing
        
        # Start preprocessing common responses
        if self.prefetch_enabled:
            preprocessing_thread = threading.Thread(
                target=self.preprocess_common_responses,
                daemon=True
            )
            preprocessing_thread.start()
        
        while True:
            try:
                # Get the next speech recognition result
                asr_result = self.asr_queue.get(timeout=0.5)
                
                # Skip empty results
                if not asr_result or not asr_result.get("text"):
                    continue
                
                user_input = asr_result["text"]
                start_time = time.time()
                
                # Update metrics for ASR (from recognition to LLM processing)
                if hasattr(asr_result, 'timestamp'):
                    asr_latency = start_time - asr_result.timestamp
                    self.latency_metrics["asr"].append(asr_latency)
                    self.latency_metrics["asr"] = self.latency_metrics["asr"][-self.max_metrics_samples:]
                
                # Check cache first for common responses
                cache_hit = False
                if user_input in self.response_cache:
                    cached_response = self.response_cache[user_input]
                    print(f"Cache hit: Using cached response for: {user_input}")
                    
                    # Update cache hit counter
                    if user_input in self.cache_hit_counter:
                        self.cache_hit_counter[user_input] += 1
                    else:
                        self.cache_hit_counter[user_input] = 1
                        
                    # Update timestamp to extend TTL
                    self.cache_timestamp[user_input] = time.time()
                    
                    # Put in high-priority queue for immediate response
                    self.priority_tts_queue.put((
                        1,  # Higher priority (lower number)
                        {
                            "input": user_input,
                            "response": cached_response,
                            "success": True,
                            "from_cache": True
                        }
                    ))
                    cache_hit = True
                
                # Process with LLM if not in cache
                if not cache_hit:
                    # Process emotion from text if enabled
                    if self.use_text_emotion:
                        current_emotion = self.process_emotion(user_input)
                    
                    # Get current emotion
                    if self.use_camera_emotion:
                        current_emotion = self.get_current_emotion()
                    
                    # Add emotion context to the user input
                    emotion_context = f"[User emotion: {current_emotion}] "
                    augmented_input = emotion_context + user_input
                    
                    # Start processing with LLM
                    print(f"LLM thread processing: '{user_input}' (Emotion: {current_emotion})")
                    
                    llm_result = self.llm.generate_response(
                        user_input=augmented_input,
                        conversation_history=self.conversation_history
                    )
                    
                    # Update LLM latency metrics
                    llm_time = time.time() - start_time
                    self.latency_metrics["llm"].append(llm_time)
                    self.latency_metrics["llm"] = self.latency_metrics["llm"][-self.max_metrics_samples:]
                    
                    # Cache frequently used responses (only if appropriate)
                    if llm_result["success"]:
                        if len(user_input) < 25 and len(llm_result["response"]) < 150:
                            # Check if this is a common question worth caching
                            if random.random() < 0.8 or len(user_input) < 10:  # Higher chance for short inputs
                                self.response_cache[user_input] = llm_result["response"]
                                self.cache_timestamp[user_input] = time.time()
                                self.cache_hit_counter[user_input] = 1  # Initialize counter
                                print(f"Cached new response for: {user_input}")
                        
                        # Update conversation history
                        self.conversation_history.append({"role": "user", "content": user_input})
                        self.conversation_history.append({"role": "assistant", "content": llm_result["response"]})
                        
                        # Trim history if it exceeds maximum length
                        if len(self.conversation_history) > self.max_history_length * 2:
                            self.conversation_history = self.conversation_history[-self.max_history_length*2:]
                    
                    # Regular priority for non-cached responses
                    self.llm_queue.put({
                        "input": user_input,
                        "response": llm_result["response"],
                        "success": llm_result["success"],
                        "error": llm_result.get("error"),
                        "emotion": current_emotion,
                        "from_cache": False
                    })
                
                # Update total latency metrics (from recognition to LLM completion)
                total_time = time.time() - start_time
                self.latency_metrics["total"].append(total_time)
                self.latency_metrics["total"] = self.latency_metrics["total"][-self.max_metrics_samples:]
                
                # Print performance insights occasionally
                if random.random() < 0.1:  # 10% chance
                    self._print_performance_insights()
                
            except queue.Empty:
                # Queue timeout, continue waiting
                pass
            except Exception as e:
                print(f"LLM thread exception: {e}")
                
            time.sleep(0.05)  # Small sleep to prevent CPU overuse
    
    def tts_process_continuous(self):
        """Process TTS requests in a separate thread with enhanced interruption handling"""
        while True:
            try:
                # Check priority queue first (for interruptions and urgent responses)
                try:
                    # Non-blocking check of priority queue (timeout=0.01)
                    priority, llm_result = self.priority_tts_queue.get(timeout=0.01)
                    print(f"Processing priority TTS request (priority: {priority})")
                except queue.Empty:
                    # If no priority items, get from regular queue
                    llm_result = self.llm_queue.get(timeout=0.5)
                
                # Skip failed results
                if not llm_result["success"]:
                    print(f"Skipping TTS for failed LLM result: {llm_result.get('error')}")
                    continue
                print("Success get llm result")
                response_text = llm_result["response"]
                from_cache = llm_result.get("from_cache", False)
                
                # Split into sentences for faster response
                sentences = self._split_into_sentences(response_text)
                
                # Prepare first sentence immediately for faster response
                if sentences and not from_cache:
                    first_sentence = sentences[0]
                    try:
                        # Prepare synthesis but don't play yet
                        self.tts.prepare_synthesis(first_sentence)
                    except Exception as e:
                        print(f"TTS preparation exception: {e}")
                
                # Process each sentence with interruption handling
                for i, sentence in enumerate(sentences):
                    # Check if we should stop speaking before starting next sentence
                    # if self.speech_should_stop.is_set():
                    #     print("TTS interrupted - stopping speech")
                    #     self.speech_should_stop.clear()
                    #     break
                    
                    # Set speaking flag
                    with self.lock:
                        self.is_speaking = True
                    
                    start_time = time.time()
                    
                    # Speak the sentence
                    try:
                        # Track if this is cached content for metrics
                        is_cached = from_cache or (i > 0)  # First sentence might be prepared
                        
                        # Actually speak the prepared sentence or a new one
                        if i == 0 and not from_cache:
                            # Use the prepared sentence
                            self.tts.play_prepared()
                        else:
                            # Synthesize and play directly
                            self.tts.speak(sentence)
                        
                        # Record TTS latency for monitoring
                        tts_time = time.time() - start_time
                        self.latency_metrics["tts"].append(tts_time)
                        self.latency_metrics["tts"] = self.latency_metrics["tts"][-self.max_metrics_samples:]
                        
                    except Exception as e:
                        print(f"TTS exception: {e}")
                    
                    # Prepare next sentence while speaking current one (if not last)
                    if i < len(sentences) - 1 and not self.speech_should_stop.is_set():
                        try:
                            next_sentence = sentences[i + 1]
                            self.tts.prepare_synthesis(next_sentence)
                        except Exception as e:
                            print(f"TTS preparation exception: {e}")
                    
                    # Clear speaking flag after each sentence
                    with self.lock:
                        self.is_speaking = False
                    
                    # Small pause between sentences for natural speech rhythm
                    # Adjust pause based on punctuation
                    if i < len(sentences) - 1:  # Don't pause after last sentence
                        if sentence.endswith((".", "!", "?")):
                            time.sleep(0.15)  # Longer pause for sentence boundaries
                        elif sentence.endswith((",", ";", ":")):
                            time.sleep(0.1)  # Medium pause for clause boundaries
                        else:
                            time.sleep(0.05)  # Short pause otherwise
                
                # Run cache management periodically
                if random.random() < 0.05:  # 5% chance on each response
                    threading.Thread(target=self.manage_cache, daemon=True).start()
                
            except queue.Empty:
                # Queue timeout, continue waiting
                pass
            except Exception as e:
                print(f"TTS thread exception: {e}")
                # Make sure to reset speaking flag on error
                with self.lock:
                    self.is_speaking = False
                    
            time.sleep(0.02)  # Small sleep to prevent CPU overuse
    
    def _split_into_sentences(self, text):
        """Split text into sentences for better streaming"""
        sentences = []
        current = ""
        
        # Process character by character
        for char in text:
            current += char
            
            # Check if we've reached a sentence boundary
            if char in self.sentence_end_chars:
                sentences.append(current)
                current = ""
        
        # Add any remaining text
        if current:
            sentences.append(current)
            
        return sentences
    
=======

        #Flag to judge whether the bot is active
        self.is_active = False

        # Lock for thread safety
        self.lock = threading.Lock()

        #Store the message
        self.queue = q()

        #Control the listen_continuous thread
        self.listen_all = threading.Thread(target = self.listen_continuous)
        self.listen_all.daemon = True
        self.listen_interrupt_stop = threading.Event()

        #Lock to avoid listen confliction
        self.listen_lock = lock()

        # Emotion monitoring thread
        self._emotion_monitor_active = False
        self._emotion_monitor_thread = None
        self._stop_emotion_monitor = threading.Event()
        self.emotion_window = deque(maxlen=10)  # 10秒滑动窗口
        self.negative_threshold = 0.5
        self._passive_running = False

        print("Emotion-Aware Streaming Chatbot initialized")

    def start_emotion_monitoring(self):
        """Start the background emotion monitoring thread"""
        if self._emotion_monitor_thread is None or not self._emotion_monitor_thread.is_alive():
            self._stop_emotion_monitor.clear()
            self._emotion_monitor_thread = threading.Thread(
                target=self._emotion_monitor_loop,
                daemon=True
            )
            self._emotion_monitor_thread.start()
            print("Started background emotion monitoring")

    def stop_emotion_monitoring(self):
        """Stop the background emotion monitoring thread"""
        self._stop_emotion_monitor.set()
        if self._emotion_monitor_thread is not None:
            self._emotion_monitor_thread.join(timeout=1)
            print("Stopped background emotion monitoring")

    def _emotion_monitor_loop(self):
        while not self._stop_emotion_monitor.is_set():
            # 获取当前情绪（假设返回字典包含emotion和confidence）
            result = self.camera_detector.get_latest_emotion()

            # 记录情绪状态（1=负面, 0=非负面）
            is_negative = 1 if result["emotion"] in ["sad"] else 0
            self.emotion_window.append(is_negative)

            # 每0.5秒检测一次（10秒窗口=20次检测）
            #time.sleep(0.5)

            # 当窗口满时计算负面情绪占比
            if len(self.emotion_window) == self.emotion_window.maxlen:
                negative_ratio = sum(self.emotion_window) / len(self.emotion_window)

                # 达到阈值且当前仍处于负面状态
                if (negative_ratio >= self.negative_threshold and
                        is_negative == 1):
                    self._trigger_comfort_behavior()

    def _trigger_comfort_behavior(self):
        """触发安慰行为前的最终校验"""
        # 1. 确保不在对话状态
        if self.is_active or self.is_speaking:
            return

        # 2. 二次验证当前情绪
        current_emotion = self.camera_detector.get_latest_emotion()
        if current_emotion["probability"] < 0.7:
            return

        # 3. 执行安慰（讲笑话/音乐等）
        self._tell_joke()

        # 4. 清空窗口避免重复触发
        self.emotion_window.clear()

    def _tell_joke(self):
        """专用讲笑话方法"""
        if self.is_speaking:  # 不打断现有语音
            return
        try:
            self.speak(f"检测到您似乎心情不太好，让我讲个笑话吧！")

            # 2. 专门生成笑话的prompt
            joke_prompt = "检测到用户情绪不好，讲个笑话吧"

            # 3. 获取笑话响应
            collected_response = ""

            def process_chunk(chunk):
                nonlocal collected_response
                collected_response += chunk
                print(".", end="", flush=True)

            joke_result = self.llm.generate_stream_response(
                user_input=joke_prompt,  # 使用专门的笑话prompt
                conversation_history=self.conversation_history,
                chunk_callback=process_chunk
            )

            # 4. 提取文本内容
            if joke_result.get("success"):
                joke_text = joke_result.get("response", "我想不出笑话了...")
                print(f"\n生成的笑话：{joke_text}")
                self.speak(joke_text)  # 只朗读笑话内容
            else:
                error_msg = joke_result.get("error", "生成笑话失败")
                print(f"笑话生成失败：{error_msg}")
                self.speak("哎呀，暂时想不出笑话了")

        except Exception as e:
            print(f"讲笑话失败: {e}")
            self.speak("哎呀，我的笑话库卡住了")

    def listen_continuous(self):
        while True:
            with self.listen_lock:
                if not self.listen_interrupt_stop.is_set():
                    try :
                        result = self.recognizer.recognize_from_microphone()
                        if result and result["text"] != '':
                            self.queue.put(result)
                    except Exception as e:
                        print(f"监听线程异常：{e}")
            time.sleep(0.3)

>>>>>>> d611fb18
    def get_current_emotion(self) -> str:
        """Get the current emotion based on enabled detection methods

        Returns:
            Current detected emotion
        """
        # If both methods are disabled, return neutral
        if not self.use_text_emotion and not self.use_camera_emotion:
            return "neutral"

        # If only text emotion is enabled
        if self.use_text_emotion and not self.use_camera_emotion:
            return self.text_emotion

        # If only camera emotion is enabled
        if not self.use_text_emotion and self.use_camera_emotion:
            return self.camera_emotion

        # If both are enabled, prefer camera emotion if it has high confidence
        if self.use_camera_emotion:
            camera_result = self.camera_detector.get_latest_emotion()
            confidence = camera_result["probability"]
            # Use camera emotion if confidence is high enough
            if confidence > 0.6:
                return self.camera_emotion

        # Fall back to text emotion or neutral
        return self.text_emotion if self.use_text_emotion else "neutral"

    def listen(self) -> Dict[str, Any]:
        """Listen for user input via microphone

        Returns:
            Dict with recognition results
        """
        # Don't listen if we're currently speaking
        with self.lock:
            if self.is_speaking:
                print("Speaking in progress, postponing listening...")
                time.sleep(0.5)  # Small delay to check again

        return self.recognizer.recognize_from_microphone()

    def process_emotion(self, text: str) -> str:
        """Process text to detect emotions and update user emotional state

        Args:
            text: User's text input to analyze

        Returns:
            Detected dominant emotion
        """
        # Skip emotion detection if disabled
        if not self.use_text_emotion:
            return "neutral"

        # Detect emotion
        emotion_result = self.emotion_detector.detect_emotion_from_text(text)

        if emotion_result["success"]:
            # Update the user's emotional state
            self.text_emotion = emotion_result["dominant_emotion"]

            # Log the detected emotion
            print(f"Detected text emotion: {self.text_emotion} "
                  f"(confidence: {emotion_result['emotions'].get(self.text_emotion, 0):.2f})")
        else:
            print(f"Emotion detection failed: {emotion_result.get('error', 'Unknown error')}")

        return self.text_emotion

    def speak(self, text: str) -> Dict[str, Any]:
        """Convert text to speech and speak it, with protection against recording

        Args:
            text: The text to speak

        Returns:
            Dict with speech result
        """
        try:
            # Set the speaking flag to prevent listening while speaking
            with self.lock:
                self.is_speaking = True

            # Speak the text
            result = self.tts.speak(text)
            print("after speak")
            # Add a small delay after speaking to avoid cutting off
<<<<<<< HEAD
            #time.sleep(0.1)
            
=======
            time.sleep(0.1)

>>>>>>> d611fb18
            return result
        finally:
            # Make sure to reset the flag even if an error occurs
            with self.lock:
                self.is_speaking = False

    def process_streaming(self, user_input: str, emotion: str = "neutral", full_response: bool = False) -> Dict[str, Any]:
        """Process user input with streaming LLM and TTS, taking emotion into account

        Args:
            user_input: User's text input
            emotion: Detected emotion of the user
            full_response: If True, collects the entire response before speaking instead of speaking in chunks

        Returns:
            Dict with response generation results
        """
        start = time.time()
        result = {
            "user_input": user_input,
            "response": "",
            "success": False,
            "error": None,
            "user_emotion": emotion
        }

        try:
            print(f"Processing: '{user_input}' (Emotion: {emotion})")

            # Add emotion context to the user input
            emotion_context = f"[User emotion: {emotion}] "
            augmented_input = emotion_context + user_input

            if full_response:
                # For full response mode, collect entire text before speaking
                collected_response = ""

                # Define the callback function for handling text chunks
                def process_chunk(chunk):
                    nonlocal collected_response
                    # Add to the complete response
                    collected_response += chunk
                    # Print progress indicator
                    print(".", end="", flush=True)

                # Call the language model with streaming enabled
                llm_result = self.llm.generate_stream_response(
                    user_input=augmented_input,
                    conversation_history=self.conversation_history,
                    chunk_callback=process_chunk
                )

                # Speak the full collected response
                if collected_response:
                    print("\nSpeaking full response...")
                    self.speak(collected_response)
            else:
                # Define the callback function for handling text chunks (original behavior)
                def process_chunk(chunk):
                    # Add to the complete response
                    self.text_buffer += chunk

                    # Check if we have a complete sentence or enough text
                    if self._should_synthesize():
                        text_to_synthesize = self.text_buffer
                        self.text_buffer = ""
                        # Synthesize and play this chunk with speaking protection
                        self.speak(text_to_synthesize)

                # Call the language model with streaming enabled
                llm_result = self.llm.generate_stream_response(
                    user_input=augmented_input,
                    conversation_history=self.conversation_history,
                    chunk_callback=process_chunk
                )

                # Process any remaining text in the buffer
                if self.text_buffer:
                    self.speak(self.text_buffer)
                    self.text_buffer = ""

            # Update the result
            result["response"] = llm_result["response"]
            result["success"] = llm_result["success"]
            result["error"] = llm_result["error"]

            # Update conversation history if successful
            if llm_result["success"]:
                # Add user message (without the emotion context)
                self.conversation_history.append({"role": "user", "content": user_input})

                # Add assistant response
                self.conversation_history.append({"role": "assistant", "content": llm_result["response"]})

                # Trim history if it exceeds maximum length
                if len(self.conversation_history) > self.max_history_length * 2:
                    # Keep only the most recent turns
                    self.conversation_history = self.conversation_history[-self.max_history_length*2:]

        except Exception as e:
            result["error"] = f"Error during streaming processing: {e}"

        return result

    def _should_synthesize(self, min_chunk_size=20):
        """Determine if the current buffer should be synthesized

        Check if the text buffer contains a complete sentence or is long enough

        Args:
            min_chunk_size: Minimum size to trigger synthesis

        Returns:
            Boolean indicating if synthesis should occur
        """
        # Check for sentence ending punctuation
        for char in self.sentence_end_chars:
            if char in self.text_buffer:
                return True

        # Check if buffer is long enough
        if len(self.text_buffer) >= min_chunk_size:
            return True

        return False
<<<<<<< HEAD
    
=======

>>>>>>> d611fb18
    def run_once(self, full_response: bool = False, exit_phase: str = "再见") -> Dict[str, Any]:
        """Run one complete interaction cycle

        Args:
            full_response: If True, wait for the complete response before speaking

        Returns:
            Dict with interaction results
        """
        result = {
            "user_input": "",
            "response": "",
            "success": False,
            "error": None,
            "user_emotion": "neutral",
            "exit": False
        }

        try:
            # Ensure we're not speaking before listening
            while True:
                with self.lock:
                    if not self.is_speaking:
                        break
                print("Waiting for speech to complete before listening...")
<<<<<<< HEAD
                time.sleep(0.25)
                
            # Step 1: Listen for user input
            print("Listening for user input...")
            listen_result = self.queue.get()
            timestamp = datetime.now().timestamp()
            logging.info(f"after queue get:{timestamp}")
=======
                time.sleep(0.5)
                # 检查队列是否为空

            # Step 1: Listen for user input
            print("Listening for user input...")
            print(self.queue.peek())
            listen_result = self.queue.get()
>>>>>>> d611fb18
            if not listen_result["success"]:
                result["error"] = listen_result["error"]
                return result
            if exit_phase in listen_result["text"]:
                result["exit"] = True
                return result
            user_input = listen_result["text"]
            result["user_input"] = user_input

            # Step 2: Process emotion from text (if enabled)
            if self.use_text_emotion:
                self.process_emotion(user_input)

            # Step 3: Get the current emotion (combines camera and/or text)
            current_emotion = self.get_current_emotion()
            result["user_emotion"] = current_emotion
<<<<<<< HEAD
=======

>>>>>>> d611fb18
            # Step 4: Process with streaming LLM and TTS
            process_result = self.process_streaming(user_input, current_emotion, full_response)

            if not process_result["success"]:
                result["error"] = process_result["error"]
                return result

            result["response"] = process_result["response"]

            # All steps succeeded
            result["success"] = True

        except Exception as e:
            result["error"] = f"Error during interaction: {e}"

        return result

    def run_continuous(self, wake_word: Optional[str] = None, exit_phrase: str = "exit", full_response: bool = False, activation_timeout: int = 60, debug_mode: bool = True):
<<<<<<< HEAD
        """Run the chatbot in continuous mode with improved parallel processing"""
        import random  # For audio calibration
        
=======
        """Run the chatbot in continuous mode

        Args:
            wake_word: Optional wake word to start interaction (e.g., "Hey Siri")
            exit_phrase: Phrase to exit the interaction
            full_response: If True, wait for the complete response before speaking
            activation_timeout: Seconds to remain active after wake word detection (0 for always active)
            debug_mode: If True, prints additional debugging information
        """
>>>>>>> d611fb18
        language_display = "Chinese" if self.language.startswith("zh") else "English"
        self.start_emotion_monitoring()
        # Prepare emotion detection mode for display
        emotion_modes = []
        if self.use_text_emotion:
            emotion_modes.append("Text")
        if self.use_camera_emotion:
            emotion_modes.append("Camera")

        emotion_mode_display = "+".join(emotion_modes) if emotion_modes else "Disabled"

        print(f"Emotion-Aware Chatbot started ({language_display} mode)")
        print(f"Emotion detection: {emotion_mode_display}")

        # Wake word configuration
        using_wake_word = wake_word is not None and len(wake_word.strip()) > 0
        if using_wake_word:
            print(f"Wake word: '{wake_word}' (Activation timeout: {activation_timeout} seconds)")
            print(f"Debug mode: {'Enabled' if debug_mode else 'Disabled'}")
            if self.language.startswith("zh"):
                waiting_message = f"等待唤醒词 '{wake_word}'..."
                activation_message = "已激活! 请说出您的问题..."
                timeout_message = "已超时，进入休眠模式..."
            else:
                waiting_message = f"Waiting for wake word '{wake_word}'..."
                activation_message = "Activated! Please speak your question..."
                timeout_message = "Timeout, entering sleep mode..."
        else:
            print("Wake word: Disabled (Always active)")

        print(f"Say '{exit_phrase}' to exit.")
        speech_mode = "full response mode" if full_response else "streaming mode"
        print(f"Speech output using {speech_mode}")

        # Initial greeting
        if language_display == "Chinese":
            if using_wake_word:
                greeting = f"你好! 我是能够感知情绪的语音助手。当你需要我时，请说'{wake_word}'来唤醒我。"
            else:
                greeting = "你好! 我是能够感知情绪的语音助手。请问今天我能帮您什么？"
        else:
            if using_wake_word:
                greeting = f"Hello! I'm an emotion-aware voice assistant. Say '{wake_word}' to wake me up when you need me."
            else:
                greeting = "Hello! I'm an emotion-aware voice assistant. How can I help you today?"
<<<<<<< HEAD
        
        print("Starting initial greeting...") 
=======

        print("Starting initial greeting...")
>>>>>>> d611fb18
        self.speak(greeting)

        # Start the emotion monitoring thread
        self.start_emotion_monitoring()

        # Keep track of activation state when using wake word
        self.is_active = not using_wake_word  # If not using wake word, always active
        active_until = 0  # Timestamp when activation expires
        running = True
<<<<<<< HEAD
        
        # Start all background threads
        print("Starting background threads...")
        self.listen_thread.start()
        # self.llm_thread.start()
        # self.tts_thread.start()
        
        # Periodically recalibrate audio baseline
        last_calibration = time.time()
        
        while running:
            print("\n" + "="*50)
            
            # Periodically recalibrate audio baseline (every 30 minutes)
            if time.time() - last_calibration > 1800:  # 30 minutes
                print("Recalibrating audio baseline...")
                # This will happen in the audio monitor thread
                self.audio_baseline_samples = []
                last_calibration = time.time()
            
=======
        self.listen_all.start()

        while running:
            print("\n" + "="*50)

>>>>>>> d611fb18
            # Check if we need to listen for wake word
            if using_wake_word and not self.is_active:
                print(waiting_message)

                # Wait for wake word
                wake_word_detected = False
                while not wake_word_detected and running:
                    try:
                        # Listen for wake word
                        listen_result = self.queue.get()
                        if listen_result["success"]:
                            text = listen_result["text"].lower()

                            # Debug output - show what's being recognized
                            if debug_mode:
                                print(f"DEBUG - Wake word phase recognized: '{text}'")
                                print(f"DEBUG - Looking for wake word: '{wake_word.lower()}'")
                                print(f"DEBUG - Wake word in text: {wake_word.lower() in text}")
                                similarity = self._calculate_text_similarity(wake_word.lower(), text)
                                print(f"DEBUG - Text similarity score: {similarity:.2f}")

                            # Check if user said the exit phrase
                            if text == exit_phrase.lower() or exit_phrase.lower() in text:
                                if language_display == "Chinese":
                                    goodbye = "再见! 祝您有美好的一天。"
                                else:
                                    goodbye = "Goodbye! Have a great day."
                                self.speak(goodbye)
                                running = False
                                break

                            # Check if user said the wake word
                            if wake_word.lower() in text:
                                print(f"Wake word detected: '{text}'")
                                wake_word_detected = True
                                self.is_active = True
                                active_until = time.time() + activation_timeout if activation_timeout > 0 else float('inf')
                                print(activation_message)

                                # Acknowledge activation with a sound or short response
                                if language_display == "Chinese":
                                    self.speak("我在听，请说。")
                                else:
                                    self.speak("I'm listening, go ahead.")

                                # Give user a moment to start their question
<<<<<<< HEAD
                                time.sleep(0.25)
                        
=======
                                time.sleep(0.5)

>>>>>>> d611fb18
                        # Brief pause between wake word detection attempts to reduce CPU usage
                        time.sleep(0.1)

                    except KeyboardInterrupt:
                        print("\nExiting due to keyboard interrupt...")
                        running = False
                        break

                # If we're exiting the loop and not because of wake word detection, continue to next loop iteration
                if not wake_word_detected:
                    continue

            # If we're active, check if activation has timed out
            if using_wake_word and self.is_active and activation_timeout > 0 and time.time() > active_until:
                print(timeout_message)
                self.is_active = False
                continue

            # Regular active mode
            print("Listening for your command...")
            print("Please speak now...")

            # Run one interaction cycle
            result = self.run_once(full_response, exit_phrase)
<<<<<<< HEAD
            
=======

>>>>>>> d611fb18
            # Print recognition result for debugging
            if result["success"]:
                print(f"\nYou said: {result['user_input']} (Emotion: {result['user_emotion']})")
                print(f"Response: {result['response']}")

                # If using wake word, extend the activation period after each successful interaction
                if using_wake_word and activation_timeout > 0:
                    active_until = time.time() + activation_timeout
                    print(f"Activation extended for {activation_timeout} seconds")

            # Check for exit phrase
            if result["exit"] == True:
                if language_display == "Chinese":
                    goodbye = "再见! 祝您有美好的一天。"
                else:
                    goodbye = "Goodbye! Have a great day."
                self.speak(goodbye)
                running = False
                self.is_active = False
                print("Exiting chatbot...")

            # If there was an error, report it
            elif not result["success"] and result["error"]:
                print("No message")
<<<<<<< HEAD
            
            # Brief pause between interactions
            time.sleep(0.25)
    
=======

            # Brief pause between interactions
            print("Pausing for a moment before next interaction...")
            time.sleep(0.5)

>>>>>>> d611fb18
    def _calculate_text_similarity(self, text1: str, text2: str) -> float:
        """Calculate similarity between two text strings

        Args:
            text1: First text string
            text2: Second text string

        Returns:
            Similarity score between 0 and 1
        """
        # Simple contains check
        if text1 in text2:
            return 1.0

        # Check for partial matches
        words1 = set(text1.lower().split())
        words2 = set(text2.lower().split())

        if not words1 or not words2:
            return 0.0

        # Calculate Jaccard similarity
        intersection = len(words1.intersection(words2))
        union = len(words1.union(words2))

        return intersection / union if union > 0 else 0.0

    def cleanup(self):
        """Clean up resources when shutting down"""
        # Stop emotion monitoring
        self.stop_emotion_monitoring()

        # Stop camera detector if it was initialized
        if self.use_camera_emotion and self.camera_detector is not None:
            try:
                self.camera_detector.stop()
                print("Camera emotion detection stopped")
            except Exception as e:
                print(f"Error stopping camera detection: {e}")
    
    def audio_level_monitor(self):
        """Continuously monitor audio levels for improved barge-in detection"""
        try:
            import pyaudio
            import numpy as np
            import time
            
            # Initialize PyAudio
            p = pyaudio.PyAudio()
            
            # Audio parameters
            CHUNK = 512  # Smaller chunks for more frequent checks
            FORMAT = pyaudio.paInt16
            CHANNELS = 1
            RATE = 16000
            
            # Open stream in non-blocking mode
            stream = p.open(
                format=FORMAT,
                channels=CHANNELS,
                rate=RATE,
                input=True,
                frames_per_buffer=CHUNK,
                start=True,
                input_device_index=None,
                stream_callback=None
            )
            
            # Calibration phase
            print("Calibrating audio levels for barge-in detection...")
            self.audio_baseline_samples = []
            
            # Collect baseline samples while not speaking
            calibration_time = 2  # seconds
            start_time = time.time()
            while time.time() - start_time < calibration_time:
                try:
                    data = stream.read(CHUNK, exception_on_overflow=False)
                    audio_data = np.frombuffer(data, dtype=np.int16)
                    rms = np.sqrt(np.mean(np.square(audio_data)))
                    self.audio_baseline_samples.append(rms)
                    time.sleep(0.01)  # Small sleep to prevent overwhelming the CPU
                except Exception as e:
                    print(f"Calibration sample error: {e}")
            
            # Calculate baseline from collected samples
            if self.audio_baseline_samples:
                # Use a percentile instead of mean to be robust against outliers
                self.audio_baseline = np.percentile(self.audio_baseline_samples, 75)
                print(f"Audio baseline level calibrated: {self.audio_baseline:.2f}")
            
            # Main monitoring loop
            while True:
                if self.is_speaking:
                    try:
                        # Check audio level
                        data = stream.read(CHUNK, exception_on_overflow=False)
                        audio_data = np.frombuffer(data, dtype=np.int16)
                        
                        # Calculate RMS
                        rms = np.sqrt(np.mean(np.square(audio_data)))
                        
                        # Add to history
                        self.barge_in_history.append(rms)
                        # Keep history at fixed size
                        if len(self.barge_in_history) > self.barge_in_window_size:
                            self.barge_in_history.pop(0)
                        
                        # Dynamic threshold adjustment if enabled
                        if self.dynamic_threshold_enabled and len(self.barge_in_history) >= 3:
                            # Calculate average of recent levels
                            recent_avg = sum(self.barge_in_history[-3:]) / 3
                            
                            # Check if current level is significantly higher (potential speech)
                            threshold = self.barge_in_sensitivity
                            
                            # Adjust threshold based on speaking volume
                            if recent_avg > self.audio_baseline * 2:
                                # Higher threshold during louder output
                                threshold = self.barge_in_sensitivity * 1.5
                            
                            # Trigger barge-in if threshold exceeded
                            if rms > threshold:
                                # Additional check: must exceed baseline by significant amount
                                if rms > self.audio_baseline * 3:
                                    print(f"Barge-in detected (Level: {rms:.2f}, Threshold: {threshold:.2f})")
                                    self.speech_should_stop.set()
                                    with self.lock:
                                        self.is_speaking = False
                    except Exception as e:
                        if "Input overflowed" not in str(e):  # Ignore common overflow errors
                            print(f"Audio monitoring error: {e}")
                
                time.sleep(0.02)  # Check frequently but don't overwhelm CPU
                
        except Exception as e:
            print(f"Audio monitor thread error: {e}")
        finally:
            # Clean up resources
            if 'stream' in locals() and stream:
                stream.stop_stream()
                stream.close()
            if 'p' in locals() and p:
                p.terminate()
    
    def manage_cache(self):
        """Clean up and optimize the response cache"""
        try:
            current_time = time.time()
            
            # Items to remove
            to_remove = []
            
            # Check each item in cache
            for key in self.response_cache:
                # Check if TTL expired
                if key in self.cache_timestamp:
                    age = current_time - self.cache_timestamp[key]
                    if age > self.cache_ttl:
                        to_remove.append(key)
            
            # Remove expired items
            for key in to_remove:
                del self.response_cache[key]
                if key in self.cache_timestamp:
                    del self.cache_timestamp[key]
                if key in self.cache_hit_counter:
                    del self.cache_hit_counter[key]
            
            # If cache is still too large, remove least frequently used items
            if len(self.response_cache) > self.max_cache_size:
                # Sort by hit count (ascending)
                sorted_items = sorted(
                    self.cache_hit_counter.items(),
                    key=lambda x: x[1]
                )
                
                # Remove least used items until we're under the limit
                items_to_remove = len(self.response_cache) - self.max_cache_size
                for i in range(items_to_remove):
                    if i < len(sorted_items):
                        key = sorted_items[i][0]
                        if key in self.response_cache:
                            del self.response_cache[key]
                            if key in self.cache_timestamp:
                                del self.cache_timestamp[key]
                            if key in self.cache_hit_counter:
                                del self.cache_hit_counter[key]
            
            if to_remove:
                print(f"Cache cleanup: removed {len(to_remove)} expired items")
                
        except Exception as e:
            print(f"Cache management error: {e}")
    
    def preprocess_common_responses(self):
        """Preprocess common responses for faster retrieval"""
        if not self.prefetch_enabled:
            return
        
        common_phrases = []
        
        # Language-specific common phrases
        if self.language.startswith("zh"):
            common_phrases = [
                "你好",
                "谢谢",
                "再见",
                "是的",
                "不是",
                "我不知道",
                "请帮我",
                "什么时候",
                "现在几点",
                "今天天气怎么样"
            ]
        else:
            common_phrases = [
                "hello",
                "thank you",
                "goodbye",
                "yes",
                "no",
                "I don't know",
                "please help me",
                "what time is it",
                "what's the weather today",
                "how are you"
            ]
        
        print("Preprocessing common responses...")
        
        # Process common phrases in background
        for phrase in common_phrases:
            if phrase not in self.response_cache:
                try:
                    # Generate response for common phrase
                    result = self.llm.generate_response(
                        user_input=phrase,
                        conversation_history=[]
                    )
                    
                    if result["success"]:
                        # Add to cache
                        self.response_cache[phrase] = result["response"]
                        self.cache_timestamp[phrase] = time.time()
                        self.cache_hit_counter[phrase] = 0
                        print(f"Preprocessed: '{phrase}'")
                except Exception as e:
                    print(f"Error preprocessing '{phrase}': {e}")
        
        self.preprocessing_complete.set()
        print("Common response preprocessing completed")
    
    def _print_performance_insights(self):
        """Print performance metrics for monitoring"""
        try:
            metrics = []
            
            # Only print metrics that have data
            for name, values in self.latency_metrics.items():
                if values:
                    avg = sum(values) / len(values)
                    metrics.append(f"{name}={avg:.3f}s")
            
            if metrics:
                print(f"Performance metrics (avg): {', '.join(metrics)}")
                
            # Print cache stats
            cache_size = len(self.response_cache)
            print(f"Response cache: {cache_size} items")
            
        except Exception as e:
            print(f"Error printing performance insights: {e}")<|MERGE_RESOLUTION|>--- conflicted
+++ resolved
@@ -9,11 +9,8 @@
 import os
 import time
 import threading
-<<<<<<< HEAD
 import queue
-=======
 import numpy as np
->>>>>>> d611fb18
 # Import our component interfaces directly from their modules
 from src.asr.speech_recognition_engine import SpeechRecognizer, DashscopeSpeechRecognizer
 from src.tts.speech_synthesis import TextToSpeech, StreamingTTSSynthesizer
@@ -22,14 +19,11 @@
 from src.emotion.identify import EmotionDetectorCamera
 from src.core.SharedQueue import SharedQueue as q
 from src.core.SharedLock import SharedLock as lock
-<<<<<<< HEAD
 from datetime import datetime
 import logging
 import random
 logging.basicConfig(level=logging.INFO)
-=======
 from collections import deque
->>>>>>> d611fb18
 # Configuration flags
 USE_TEXT_EMOTION_DETECTION = False  # Set to True to enable text-based emotion detection
 USE_CAMERA_EMOTION_DETECTION = True  # Set to True to enable camera-based emotion detection
@@ -156,7 +150,6 @@
 
         # Flag to indicate if TTS is currently active
         self.is_speaking = False
-<<<<<<< HEAD
         
         # Flag to judge whether the bot is active
         self.is_active = False
@@ -560,7 +553,6 @@
             
         return sentences
     
-=======
 
         #Flag to judge whether the bot is active
         self.is_active = False
@@ -695,7 +687,6 @@
                         print(f"监听线程异常：{e}")
             time.sleep(0.3)
 
->>>>>>> d611fb18
     def get_current_emotion(self) -> str:
         """Get the current emotion based on enabled detection methods
 
@@ -785,13 +776,8 @@
             result = self.tts.speak(text)
             print("after speak")
             # Add a small delay after speaking to avoid cutting off
-<<<<<<< HEAD
             #time.sleep(0.1)
             
-=======
-            time.sleep(0.1)
-
->>>>>>> d611fb18
             return result
         finally:
             # Make sure to reset the flag even if an error occurs
@@ -917,11 +903,7 @@
             return True
 
         return False
-<<<<<<< HEAD
     
-=======
-
->>>>>>> d611fb18
     def run_once(self, full_response: bool = False, exit_phase: str = "再见") -> Dict[str, Any]:
         """Run one complete interaction cycle
 
@@ -947,7 +929,6 @@
                     if not self.is_speaking:
                         break
                 print("Waiting for speech to complete before listening...")
-<<<<<<< HEAD
                 time.sleep(0.25)
                 
             # Step 1: Listen for user input
@@ -955,15 +936,6 @@
             listen_result = self.queue.get()
             timestamp = datetime.now().timestamp()
             logging.info(f"after queue get:{timestamp}")
-=======
-                time.sleep(0.5)
-                # 检查队列是否为空
-
-            # Step 1: Listen for user input
-            print("Listening for user input...")
-            print(self.queue.peek())
-            listen_result = self.queue.get()
->>>>>>> d611fb18
             if not listen_result["success"]:
                 result["error"] = listen_result["error"]
                 return result
@@ -980,10 +952,6 @@
             # Step 3: Get the current emotion (combines camera and/or text)
             current_emotion = self.get_current_emotion()
             result["user_emotion"] = current_emotion
-<<<<<<< HEAD
-=======
-
->>>>>>> d611fb18
             # Step 4: Process with streaming LLM and TTS
             process_result = self.process_streaming(user_input, current_emotion, full_response)
 
@@ -1002,21 +970,9 @@
         return result
 
     def run_continuous(self, wake_word: Optional[str] = None, exit_phrase: str = "exit", full_response: bool = False, activation_timeout: int = 60, debug_mode: bool = True):
-<<<<<<< HEAD
         """Run the chatbot in continuous mode with improved parallel processing"""
         import random  # For audio calibration
         
-=======
-        """Run the chatbot in continuous mode
-
-        Args:
-            wake_word: Optional wake word to start interaction (e.g., "Hey Siri")
-            exit_phrase: Phrase to exit the interaction
-            full_response: If True, wait for the complete response before speaking
-            activation_timeout: Seconds to remain active after wake word detection (0 for always active)
-            debug_mode: If True, prints additional debugging information
-        """
->>>>>>> d611fb18
         language_display = "Chinese" if self.language.startswith("zh") else "English"
         self.start_emotion_monitoring()
         # Prepare emotion detection mode for display
@@ -1062,13 +1018,8 @@
                 greeting = f"Hello! I'm an emotion-aware voice assistant. Say '{wake_word}' to wake me up when you need me."
             else:
                 greeting = "Hello! I'm an emotion-aware voice assistant. How can I help you today?"
-<<<<<<< HEAD
         
         print("Starting initial greeting...") 
-=======
-
-        print("Starting initial greeting...")
->>>>>>> d611fb18
         self.speak(greeting)
 
         # Start the emotion monitoring thread
@@ -1078,7 +1029,6 @@
         self.is_active = not using_wake_word  # If not using wake word, always active
         active_until = 0  # Timestamp when activation expires
         running = True
-<<<<<<< HEAD
         
         # Start all background threads
         print("Starting background threads...")
@@ -1099,13 +1049,6 @@
                 self.audio_baseline_samples = []
                 last_calibration = time.time()
             
-=======
-        self.listen_all.start()
-
-        while running:
-            print("\n" + "="*50)
-
->>>>>>> d611fb18
             # Check if we need to listen for wake word
             if using_wake_word and not self.is_active:
                 print(waiting_message)
@@ -1152,13 +1095,8 @@
                                     self.speak("I'm listening, go ahead.")
 
                                 # Give user a moment to start their question
-<<<<<<< HEAD
                                 time.sleep(0.25)
                         
-=======
-                                time.sleep(0.5)
-
->>>>>>> d611fb18
                         # Brief pause between wake word detection attempts to reduce CPU usage
                         time.sleep(0.1)
 
@@ -1183,11 +1121,7 @@
 
             # Run one interaction cycle
             result = self.run_once(full_response, exit_phrase)
-<<<<<<< HEAD
-            
-=======
-
->>>>>>> d611fb18
+            
             # Print recognition result for debugging
             if result["success"]:
                 print(f"\nYou said: {result['user_input']} (Emotion: {result['user_emotion']})")
@@ -1212,18 +1146,10 @@
             # If there was an error, report it
             elif not result["success"] and result["error"]:
                 print("No message")
-<<<<<<< HEAD
             
             # Brief pause between interactions
             time.sleep(0.25)
     
-=======
-
-            # Brief pause between interactions
-            print("Pausing for a moment before next interaction...")
-            time.sleep(0.5)
-
->>>>>>> d611fb18
     def _calculate_text_similarity(self, text1: str, text2: str) -> float:
         """Calculate similarity between two text strings
 
