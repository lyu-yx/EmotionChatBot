--- conflicted
+++ resolved
@@ -426,61 +426,6 @@
                 print("Unable to get video frame")
                 break
             current_time = time.time()
-<<<<<<< HEAD
-
-            # 在每一帧都绘制检测框和特征点
-            img_gray = cv2.cvtColor(frame, cv2.COLOR_BGR2GRAY)
-            faces = self.detector(img_gray, 0)
-
-            if len(faces) != 0:
-                for k, d in enumerate(faces):
-                    # 用红色矩形框出人脸
-                    cv2.rectangle(frame, (d.left(), d.top()), (d.right(), d.bottom()), (0, 0, 255), 2)
-
-                    # 使用预测器得到68点数据的坐标
-                    shape = self.predictor(frame, d)
-
-                    # 绘制68个特征点（绿色小圆点）
-                    for i in range(68):
-                        cv2.circle(frame, (shape.part(i).x, shape.part(i).y), 2, (0, 255, 0), -1)
-
-            # 只在检测间隔时间进行表情检测
-            if current_time - last_detection_time >= self.detection_interval:
-                try:
-                    # 检测表情
-                    if len(faces) > 0:
-                        for k, d in enumerate(faces):
-                            shape = self.predictor(frame, d)
-                            features = self.get_landmark_features(shape, d)
-                            emotion = self.detect_emotion(features)
-
-                            # 在脸上方显示检测到的表情
-                            cv2.putText(frame, emotion, (d.left(), d.top() - 10),
-                                        cv2.FONT_HERSHEY_SIMPLEX, 0.8, (0, 255, 255), 2)
-
-                            # Update latest result
-                            with self.lock:
-                                self.latest_result = {
-                                    "emotion": emotion,
-                                    "emotion_index": self.EMOTION_CLASSES.index(emotion) if emotion in self.EMOTION_CLASSES else 6,
-                                    "probability": 1.0,  # 特征点方法没有概率，设为1.0
-                                    "all_probabilities": {emo: 1.0 if emo == emotion else 0.0 for emo in self.emotion_classes},
-                                    "timestamp": time.time()
-                                }
-
-                                # Call callback function (if any)
-                                if self.callback is not None:
-                                    self.callback(self.latest_result)
-
-                    last_detection_time = current_time
-                except Exception as e:
-                    print(f"Emotion detection error: {str(e)}")
-
-            # 如果需要显示视频
-            if show_video:
-                cv2.imshow('Emotion Detection', frame)
-
-=======
 
             # 在每一帧都绘制检测框和特征点
             img_gray = cv2.cvtColor(frame, cv2.COLOR_BGR2GRAY)
@@ -535,7 +480,6 @@
             if show_video:
                 cv2.imshow('Emotion Detection', frame)
 
->>>>>>> f9d95203
                 # 按 'q' 退出
                 if cv2.waitKey(1) & 0xFF == ord('q'):
                     self.is_running = False
