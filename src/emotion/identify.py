--- conflicted
+++ resolved
@@ -9,8 +9,10 @@
 import threading
 from typing import Dict, Any, Optional, List, Callable
 from PIL import ImageFont, ImageDraw, Image
+from PIL import ImageFont, ImageDraw, Image
 # Set device
 device = torch.device('cuda' if torch.cuda.is_available() else 'cpu')
+
 
 def cv2_putText_cn(img, text, position, font_path="simhei.ttf", font_size=32, color=(0, 255, 0)):
     """
@@ -40,37 +42,6 @@
     # 绘制文字
     draw.text(position, text, font=font, fill=color[::-1])  # RGB转BGR
 
-<<<<<<< HEAD
-def cv2_putText_cn(img, text, position, font_path="simhei.ttf", font_size=32, color=(0, 255, 0)):
-    """
-    在 OpenCV 图像上绘制支持中文的文字（使用Pillow）。
-    
-    参数：
-        img         - OpenCV图像（numpy数组）
-        text        - 要绘制的文本（可以是中文/emoji）
-        position    - 文本起始位置 (x, y)
-        font_path   - 字体文件路径，默认使用黑体（simhei.ttf）
-        font_size   - 字体大小
-        color       - 文本颜色，(B, G, R)
-
-    返回：
-        带文字的新图像（OpenCV格式）
-    """
-    # 转换为PIL图像
-    img_pil = Image.fromarray(cv2.cvtColor(img, cv2.COLOR_BGR2RGB))
-    draw = ImageDraw.Draw(img_pil)
-
-    # 加载字体（需确保字体文件存在）
-    try:
-        font = ImageFont.truetype(font_path, font_size)
-    except Exception as e:
-        raise RuntimeError(f"字体加载失败，请确保字体文件路径正确：{e}")
-
-    # 绘制文字
-    draw.text(position, text, font=font, fill=color[::-1])  # RGB转BGR
-
-=======
->>>>>>> 59c84a1d
     # 转换回OpenCV图像
     return cv2.cvtColor(np.array(img_pil), cv2.COLOR_RGB2BGR)
 class Reshape(nn.Module):
@@ -296,6 +267,7 @@
                 # Draw text on frame
                 text = f"{emotion}: {prob*100:.1f}%" if prob > 0 else "Detecting..."
                 frame = cv2_putText_cn(frame, text, (10, 30))
+                frame = cv2_putText_cn(frame, text, (10, 30))
                 
                 # Display video
                 cv2.imshow('Emotion Detection', frame)
